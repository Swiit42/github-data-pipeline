version = 1
revision = 3
requires-python = ">=3.13"

[[package]]
name = "certifi"
version = "2025.10.5"
source = { registry = "https://pypi.org/simple" }
sdist = { url = "https://files.pythonhosted.org/packages/4c/5b/b6ce21586237c77ce67d01dc5507039d444b630dd76611bbca2d8e5dcd91/certifi-2025.10.5.tar.gz", hash = "sha256:47c09d31ccf2acf0be3f701ea53595ee7e0b8fa08801c6624be771df09ae7b43", size = 164519, upload-time = "2025-10-05T04:12:15.808Z" }
wheels = [
    { url = "https://files.pythonhosted.org/packages/e4/37/af0d2ef3967ac0d6113837b44a4f0bfe1328c2b9763bd5b1744520e5cfed/certifi-2025.10.5-py3-none-any.whl", hash = "sha256:0f212c2744a9bb6de0c56639a6f68afe01ecd92d91f14ae897c4fe7bbeeef0de", size = 163286, upload-time = "2025-10-05T04:12:14.03Z" },
]

[[package]]
name = "charset-normalizer"
version = "3.4.4"
source = { registry = "https://pypi.org/simple" }
sdist = { url = "https://files.pythonhosted.org/packages/13/69/33ddede1939fdd074bce5434295f38fae7136463422fe4fd3e0e89b98062/charset_normalizer-3.4.4.tar.gz", hash = "sha256:94537985111c35f28720e43603b8e7b43a6ecfb2ce1d3058bbe955b73404e21a", size = 129418, upload-time = "2025-10-14T04:42:32.879Z" }
wheels = [
    { url = "https://files.pythonhosted.org/packages/97/45/4b3a1239bbacd321068ea6e7ac28875b03ab8bc0aa0966452db17cd36714/charset_normalizer-3.4.4-cp313-cp313-macosx_10_13_universal2.whl", hash = "sha256:e1f185f86a6f3403aa2420e815904c67b2f9ebc443f045edd0de921108345794", size = 208091, upload-time = "2025-10-14T04:41:13.346Z" },
    { url = "https://files.pythonhosted.org/packages/7d/62/73a6d7450829655a35bb88a88fca7d736f9882a27eacdca2c6d505b57e2e/charset_normalizer-3.4.4-cp313-cp313-manylinux2014_aarch64.manylinux_2_17_aarch64.manylinux_2_28_aarch64.whl", hash = "sha256:6b39f987ae8ccdf0d2642338faf2abb1862340facc796048b604ef14919e55ed", size = 147936, upload-time = "2025-10-14T04:41:14.461Z" },
    { url = "https://files.pythonhosted.org/packages/89/c5/adb8c8b3d6625bef6d88b251bbb0d95f8205831b987631ab0c8bb5d937c2/charset_normalizer-3.4.4-cp313-cp313-manylinux2014_armv7l.manylinux_2_17_armv7l.manylinux_2_31_armv7l.whl", hash = "sha256:3162d5d8ce1bb98dd51af660f2121c55d0fa541b46dff7bb9b9f86ea1d87de72", size = 144180, upload-time = "2025-10-14T04:41:15.588Z" },
    { url = "https://files.pythonhosted.org/packages/91/ed/9706e4070682d1cc219050b6048bfd293ccf67b3d4f5a4f39207453d4b99/charset_normalizer-3.4.4-cp313-cp313-manylinux2014_ppc64le.manylinux_2_17_ppc64le.manylinux_2_28_ppc64le.whl", hash = "sha256:81d5eb2a312700f4ecaa977a8235b634ce853200e828fbadf3a9c50bab278328", size = 161346, upload-time = "2025-10-14T04:41:16.738Z" },
    { url = "https://files.pythonhosted.org/packages/d5/0d/031f0d95e4972901a2f6f09ef055751805ff541511dc1252ba3ca1f80cf5/charset_normalizer-3.4.4-cp313-cp313-manylinux2014_s390x.manylinux_2_17_s390x.manylinux_2_28_s390x.whl", hash = "sha256:5bd2293095d766545ec1a8f612559f6b40abc0eb18bb2f5d1171872d34036ede", size = 158874, upload-time = "2025-10-14T04:41:17.923Z" },
    { url = "https://files.pythonhosted.org/packages/f5/83/6ab5883f57c9c801ce5e5677242328aa45592be8a00644310a008d04f922/charset_normalizer-3.4.4-cp313-cp313-manylinux2014_x86_64.manylinux_2_17_x86_64.manylinux_2_28_x86_64.whl", hash = "sha256:a8a8b89589086a25749f471e6a900d3f662d1d3b6e2e59dcecf787b1cc3a1894", size = 153076, upload-time = "2025-10-14T04:41:19.106Z" },
    { url = "https://files.pythonhosted.org/packages/75/1e/5ff781ddf5260e387d6419959ee89ef13878229732732ee73cdae01800f2/charset_normalizer-3.4.4-cp313-cp313-manylinux_2_31_riscv64.manylinux_2_39_riscv64.whl", hash = "sha256:bc7637e2f80d8530ee4a78e878bce464f70087ce73cf7c1caf142416923b98f1", size = 150601, upload-time = "2025-10-14T04:41:20.245Z" },
    { url = "https://files.pythonhosted.org/packages/d7/57/71be810965493d3510a6ca79b90c19e48696fb1ff964da319334b12677f0/charset_normalizer-3.4.4-cp313-cp313-musllinux_1_2_aarch64.whl", hash = "sha256:f8bf04158c6b607d747e93949aa60618b61312fe647a6369f88ce2ff16043490", size = 150376, upload-time = "2025-10-14T04:41:21.398Z" },
    { url = "https://files.pythonhosted.org/packages/e5/d5/c3d057a78c181d007014feb7e9f2e65905a6c4ef182c0ddf0de2924edd65/charset_normalizer-3.4.4-cp313-cp313-musllinux_1_2_armv7l.whl", hash = "sha256:554af85e960429cf30784dd47447d5125aaa3b99a6f0683589dbd27e2f45da44", size = 144825, upload-time = "2025-10-14T04:41:22.583Z" },
    { url = "https://files.pythonhosted.org/packages/e6/8c/d0406294828d4976f275ffbe66f00266c4b3136b7506941d87c00cab5272/charset_normalizer-3.4.4-cp313-cp313-musllinux_1_2_ppc64le.whl", hash = "sha256:74018750915ee7ad843a774364e13a3db91682f26142baddf775342c3f5b1133", size = 162583, upload-time = "2025-10-14T04:41:23.754Z" },
    { url = "https://files.pythonhosted.org/packages/d7/24/e2aa1f18c8f15c4c0e932d9287b8609dd30ad56dbe41d926bd846e22fb8d/charset_normalizer-3.4.4-cp313-cp313-musllinux_1_2_riscv64.whl", hash = "sha256:c0463276121fdee9c49b98908b3a89c39be45d86d1dbaa22957e38f6321d4ce3", size = 150366, upload-time = "2025-10-14T04:41:25.27Z" },
    { url = "https://files.pythonhosted.org/packages/e4/5b/1e6160c7739aad1e2df054300cc618b06bf784a7a164b0f238360721ab86/charset_normalizer-3.4.4-cp313-cp313-musllinux_1_2_s390x.whl", hash = "sha256:362d61fd13843997c1c446760ef36f240cf81d3ebf74ac62652aebaf7838561e", size = 160300, upload-time = "2025-10-14T04:41:26.725Z" },
    { url = "https://files.pythonhosted.org/packages/7a/10/f882167cd207fbdd743e55534d5d9620e095089d176d55cb22d5322f2afd/charset_normalizer-3.4.4-cp313-cp313-musllinux_1_2_x86_64.whl", hash = "sha256:9a26f18905b8dd5d685d6d07b0cdf98a79f3c7a918906af7cc143ea2e164c8bc", size = 154465, upload-time = "2025-10-14T04:41:28.322Z" },
    { url = "https://files.pythonhosted.org/packages/89/66/c7a9e1b7429be72123441bfdbaf2bc13faab3f90b933f664db506dea5915/charset_normalizer-3.4.4-cp313-cp313-win32.whl", hash = "sha256:9b35f4c90079ff2e2edc5b26c0c77925e5d2d255c42c74fdb70fb49b172726ac", size = 99404, upload-time = "2025-10-14T04:41:29.95Z" },
    { url = "https://files.pythonhosted.org/packages/c4/26/b9924fa27db384bdcd97ab83b4f0a8058d96ad9626ead570674d5e737d90/charset_normalizer-3.4.4-cp313-cp313-win_amd64.whl", hash = "sha256:b435cba5f4f750aa6c0a0d92c541fb79f69a387c91e61f1795227e4ed9cece14", size = 107092, upload-time = "2025-10-14T04:41:31.188Z" },
    { url = "https://files.pythonhosted.org/packages/af/8f/3ed4bfa0c0c72a7ca17f0380cd9e4dd842b09f664e780c13cff1dcf2ef1b/charset_normalizer-3.4.4-cp313-cp313-win_arm64.whl", hash = "sha256:542d2cee80be6f80247095cc36c418f7bddd14f4a6de45af91dfad36d817bba2", size = 100408, upload-time = "2025-10-14T04:41:32.624Z" },
    { url = "https://files.pythonhosted.org/packages/2a/35/7051599bd493e62411d6ede36fd5af83a38f37c4767b92884df7301db25d/charset_normalizer-3.4.4-cp314-cp314-macosx_10_13_universal2.whl", hash = "sha256:da3326d9e65ef63a817ecbcc0df6e94463713b754fe293eaa03da99befb9a5bd", size = 207746, upload-time = "2025-10-14T04:41:33.773Z" },
    { url = "https://files.pythonhosted.org/packages/10/9a/97c8d48ef10d6cd4fcead2415523221624bf58bcf68a802721a6bc807c8f/charset_normalizer-3.4.4-cp314-cp314-manylinux2014_aarch64.manylinux_2_17_aarch64.manylinux_2_28_aarch64.whl", hash = "sha256:8af65f14dc14a79b924524b1e7fffe304517b2bff5a58bf64f30b98bbc5079eb", size = 147889, upload-time = "2025-10-14T04:41:34.897Z" },
    { url = "https://files.pythonhosted.org/packages/10/bf/979224a919a1b606c82bd2c5fa49b5c6d5727aa47b4312bb27b1734f53cd/charset_normalizer-3.4.4-cp314-cp314-manylinux2014_armv7l.manylinux_2_17_armv7l.manylinux_2_31_armv7l.whl", hash = "sha256:74664978bb272435107de04e36db5a9735e78232b85b77d45cfb38f758efd33e", size = 143641, upload-time = "2025-10-14T04:41:36.116Z" },
    { url = "https://files.pythonhosted.org/packages/ba/33/0ad65587441fc730dc7bd90e9716b30b4702dc7b617e6ba4997dc8651495/charset_normalizer-3.4.4-cp314-cp314-manylinux2014_ppc64le.manylinux_2_17_ppc64le.manylinux_2_28_ppc64le.whl", hash = "sha256:752944c7ffbfdd10c074dc58ec2d5a8a4cd9493b314d367c14d24c17684ddd14", size = 160779, upload-time = "2025-10-14T04:41:37.229Z" },
    { url = "https://files.pythonhosted.org/packages/67/ed/331d6b249259ee71ddea93f6f2f0a56cfebd46938bde6fcc6f7b9a3d0e09/charset_normalizer-3.4.4-cp314-cp314-manylinux2014_s390x.manylinux_2_17_s390x.manylinux_2_28_s390x.whl", hash = "sha256:d1f13550535ad8cff21b8d757a3257963e951d96e20ec82ab44bc64aeb62a191", size = 159035, upload-time = "2025-10-14T04:41:38.368Z" },
    { url = "https://files.pythonhosted.org/packages/67/ff/f6b948ca32e4f2a4576aa129d8bed61f2e0543bf9f5f2b7fc3758ed005c9/charset_normalizer-3.4.4-cp314-cp314-manylinux2014_x86_64.manylinux_2_17_x86_64.manylinux_2_28_x86_64.whl", hash = "sha256:ecaae4149d99b1c9e7b88bb03e3221956f68fd6d50be2ef061b2381b61d20838", size = 152542, upload-time = "2025-10-14T04:41:39.862Z" },
    { url = "https://files.pythonhosted.org/packages/16/85/276033dcbcc369eb176594de22728541a925b2632f9716428c851b149e83/charset_normalizer-3.4.4-cp314-cp314-manylinux_2_31_riscv64.manylinux_2_39_riscv64.whl", hash = "sha256:cb6254dc36b47a990e59e1068afacdcd02958bdcce30bb50cc1700a8b9d624a6", size = 149524, upload-time = "2025-10-14T04:41:41.319Z" },
    { url = "https://files.pythonhosted.org/packages/9e/f2/6a2a1f722b6aba37050e626530a46a68f74e63683947a8acff92569f979a/charset_normalizer-3.4.4-cp314-cp314-musllinux_1_2_aarch64.whl", hash = "sha256:c8ae8a0f02f57a6e61203a31428fa1d677cbe50c93622b4149d5c0f319c1d19e", size = 150395, upload-time = "2025-10-14T04:41:42.539Z" },
    { url = "https://files.pythonhosted.org/packages/60/bb/2186cb2f2bbaea6338cad15ce23a67f9b0672929744381e28b0592676824/charset_normalizer-3.4.4-cp314-cp314-musllinux_1_2_armv7l.whl", hash = "sha256:47cc91b2f4dd2833fddaedd2893006b0106129d4b94fdb6af1f4ce5a9965577c", size = 143680, upload-time = "2025-10-14T04:41:43.661Z" },
    { url = "https://files.pythonhosted.org/packages/7d/a5/bf6f13b772fbb2a90360eb620d52ed8f796f3c5caee8398c3b2eb7b1c60d/charset_normalizer-3.4.4-cp314-cp314-musllinux_1_2_ppc64le.whl", hash = "sha256:82004af6c302b5d3ab2cfc4cc5f29db16123b1a8417f2e25f9066f91d4411090", size = 162045, upload-time = "2025-10-14T04:41:44.821Z" },
    { url = "https://files.pythonhosted.org/packages/df/c5/d1be898bf0dc3ef9030c3825e5d3b83f2c528d207d246cbabe245966808d/charset_normalizer-3.4.4-cp314-cp314-musllinux_1_2_riscv64.whl", hash = "sha256:2b7d8f6c26245217bd2ad053761201e9f9680f8ce52f0fcd8d0755aeae5b2152", size = 149687, upload-time = "2025-10-14T04:41:46.442Z" },
    { url = "https://files.pythonhosted.org/packages/a5/42/90c1f7b9341eef50c8a1cb3f098ac43b0508413f33affd762855f67a410e/charset_normalizer-3.4.4-cp314-cp314-musllinux_1_2_s390x.whl", hash = "sha256:799a7a5e4fb2d5898c60b640fd4981d6a25f1c11790935a44ce38c54e985f828", size = 160014, upload-time = "2025-10-14T04:41:47.631Z" },
    { url = "https://files.pythonhosted.org/packages/76/be/4d3ee471e8145d12795ab655ece37baed0929462a86e72372fd25859047c/charset_normalizer-3.4.4-cp314-cp314-musllinux_1_2_x86_64.whl", hash = "sha256:99ae2cffebb06e6c22bdc25801d7b30f503cc87dbd283479e7b606f70aff57ec", size = 154044, upload-time = "2025-10-14T04:41:48.81Z" },
    { url = "https://files.pythonhosted.org/packages/b0/6f/8f7af07237c34a1defe7defc565a9bc1807762f672c0fde711a4b22bf9c0/charset_normalizer-3.4.4-cp314-cp314-win32.whl", hash = "sha256:f9d332f8c2a2fcbffe1378594431458ddbef721c1769d78e2cbc06280d8155f9", size = 99940, upload-time = "2025-10-14T04:41:49.946Z" },
    { url = "https://files.pythonhosted.org/packages/4b/51/8ade005e5ca5b0d80fb4aff72a3775b325bdc3d27408c8113811a7cbe640/charset_normalizer-3.4.4-cp314-cp314-win_amd64.whl", hash = "sha256:8a6562c3700cce886c5be75ade4a5db4214fda19fede41d9792d100288d8f94c", size = 107104, upload-time = "2025-10-14T04:41:51.051Z" },
    { url = "https://files.pythonhosted.org/packages/da/5f/6b8f83a55bb8278772c5ae54a577f3099025f9ade59d0136ac24a0df4bde/charset_normalizer-3.4.4-cp314-cp314-win_arm64.whl", hash = "sha256:de00632ca48df9daf77a2c65a484531649261ec9f25489917f09e455cb09ddb2", size = 100743, upload-time = "2025-10-14T04:41:52.122Z" },
    { url = "https://files.pythonhosted.org/packages/0a/4c/925909008ed5a988ccbb72dcc897407e5d6d3bd72410d69e051fc0c14647/charset_normalizer-3.4.4-py3-none-any.whl", hash = "sha256:7a32c560861a02ff789ad905a2fe94e3f840803362c84fecf1851cb4cf3dc37f", size = 53402, upload-time = "2025-10-14T04:42:31.76Z" },
]

[[package]]
name = "cramjam"
version = "2.11.0"
source = { registry = "https://pypi.org/simple" }
sdist = { url = "https://files.pythonhosted.org/packages/14/12/34bf6e840a79130dfd0da7badfb6f7810b8fcfd60e75b0539372667b41b6/cramjam-2.11.0.tar.gz", hash = "sha256:5c82500ed91605c2d9781380b378397012e25127e89d64f460fea6aeac4389b4", size = 99100, upload-time = "2025-07-27T21:25:07.559Z" }
wheels = [
    { url = "https://files.pythonhosted.org/packages/0a/8b/406c5dc0f8e82385519d8c299c40fd6a56d97eca3fcd6f5da8dad48de75b/cramjam-2.11.0-cp313-cp313-macosx_10_12_x86_64.macosx_11_0_arm64.macosx_10_12_universal2.whl", hash = "sha256:2c289729cc1c04e88bafa48b51082fb462b0a57dbc96494eab2be9b14dca62af", size = 3553330, upload-time = "2025-07-27T21:22:53.124Z" },
    { url = "https://files.pythonhosted.org/packages/00/ad/4186884083d6e4125b285903e17841827ab0d6d0cffc86216d27ed91e91d/cramjam-2.11.0-cp313-cp313-macosx_10_12_x86_64.whl", hash = "sha256:045201ee17147e36cf43d8ae2fa4b4836944ac672df5874579b81cf6d40f1a1f", size = 1859756, upload-time = "2025-07-27T21:22:54.821Z" },
    { url = "https://files.pythonhosted.org/packages/54/01/91b485cf76a7efef638151e8a7d35784dae2c4ff221b1aec2c083e4b106d/cramjam-2.11.0-cp313-cp313-macosx_11_0_arm64.whl", hash = "sha256:619cd195d74c9e1d2a3ad78d63451d35379c84bd851aec552811e30842e1c67a", size = 1693609, upload-time = "2025-07-27T21:22:56.331Z" },
    { url = "https://files.pythonhosted.org/packages/cd/84/d0c80d279b2976870fc7d10f15dcb90a3c10c06566c6964b37c152694974/cramjam-2.11.0-cp313-cp313-manylinux_2_12_i686.manylinux2010_i686.whl", hash = "sha256:6eb3ae5ab72edb2ed68bdc0f5710f0a6cad7fd778a610ec2c31ee15e32d3921e", size = 2024912, upload-time = "2025-07-27T21:22:57.915Z" },
    { url = "https://files.pythonhosted.org/packages/d6/70/88f2a5cb904281ed5d3c111b8f7d5366639817a5470f059bcd26833fc870/cramjam-2.11.0-cp313-cp313-manylinux_2_17_aarch64.manylinux2014_aarch64.whl", hash = "sha256:df7da3f4b19e3078f9635f132d31b0a8196accb2576e3213ddd7a77f93317c20", size = 1760715, upload-time = "2025-07-27T21:22:59.528Z" },
    { url = "https://files.pythonhosted.org/packages/b2/06/cf5b02081132537d28964fb385fcef9ed9f8a017dd7d8c59d317e53ba50d/cramjam-2.11.0-cp313-cp313-manylinux_2_17_armv7l.manylinux2014_armv7l.whl", hash = "sha256:57286b289cd557ac76c24479d8ecfb6c3d5b854cce54ccc7671f9a2f5e2a2708", size = 1853782, upload-time = "2025-07-27T21:23:01.07Z" },
    { url = "https://files.pythonhosted.org/packages/57/27/63525087ed40a53d1867021b9c4858b80cc86274ffe7225deed067d88d92/cramjam-2.11.0-cp313-cp313-manylinux_2_17_ppc64le.manylinux2014_ppc64le.whl", hash = "sha256:28952fbbf8b32c0cb7fa4be9bcccfca734bf0d0989f4b509dc7f2f70ba79ae06", size = 2032354, upload-time = "2025-07-27T21:23:03.021Z" },
    { url = "https://files.pythonhosted.org/packages/c3/ef/dbba082c6ebfb6410da4dd39a64e654d7194fcfd4567f85991a83fa4ec32/cramjam-2.11.0-cp313-cp313-manylinux_2_17_s390x.manylinux2014_s390x.whl", hash = "sha256:78ed2e4099812a438b545dfbca1928ec825e743cd253bc820372d6ef8c3adff4", size = 2068007, upload-time = "2025-07-27T21:23:04.526Z" },
    { url = "https://files.pythonhosted.org/packages/35/ce/d902b9358a46a086938feae83b2251720e030f06e46006f4c1fc0ac9da20/cramjam-2.11.0-cp313-cp313-manylinux_2_17_x86_64.manylinux2014_x86_64.whl", hash = "sha256:7d9aecd5c3845d415bd6c9957c93de8d93097e269137c2ecb0e5a5256374bdc8", size = 1977485, upload-time = "2025-07-27T21:23:06.058Z" },
    { url = "https://files.pythonhosted.org/packages/e8/03/982f54553244b0afcbdb2ad2065d460f0ab05a72a96896a969a1ca136a1e/cramjam-2.11.0-cp313-cp313-musllinux_1_1_aarch64.whl", hash = "sha256:362fcf4d6f5e1242a4540812455f5a594949190f6fbc04f2ffbfd7ae0266d788", size = 2030447, upload-time = "2025-07-27T21:23:07.679Z" },
    { url = "https://files.pythonhosted.org/packages/74/5f/748e54cdb665ec098ec519e23caacc65fc5ae58718183b071e33fc1c45b4/cramjam-2.11.0-cp313-cp313-musllinux_1_1_armv7l.whl", hash = "sha256:13240b3dea41b1174456cb9426843b085dc1a2bdcecd9ee2d8f65ac5703374b0", size = 2154949, upload-time = "2025-07-27T21:23:09.366Z" },
    { url = "https://files.pythonhosted.org/packages/69/81/c4e6cb06ed69db0dc81f9a8b1dc74995ebd4351e7a1877143f7031ff2700/cramjam-2.11.0-cp313-cp313-musllinux_1_1_i686.whl", hash = "sha256:c54eed83726269594b9086d827decc7d2015696e31b99bf9b69b12d9063584fe", size = 2168925, upload-time = "2025-07-27T21:23:10.976Z" },
    { url = "https://files.pythonhosted.org/packages/13/5b/966365523ce8290a08e163e3b489626c5adacdff2b3da9da1b0823dfb14e/cramjam-2.11.0-cp313-cp313-musllinux_1_1_x86_64.whl", hash = "sha256:f8195006fdd0fc0a85b19df3d64a3ef8a240e483ae1dfc7ac6a4316019eb5df2", size = 2154950, upload-time = "2025-07-27T21:23:12.514Z" },
    { url = "https://files.pythonhosted.org/packages/3a/7d/7f8eb5c534b72b32c6eb79d74585bfee44a9a5647a14040bb65c31c2572d/cramjam-2.11.0-cp313-cp313-win32.whl", hash = "sha256:ccf30e3fe6d770a803dcdf3bb863fa44ba5dc2664d4610ba2746a3c73599f2e4", size = 1603199, upload-time = "2025-07-27T21:23:14.38Z" },
    { url = "https://files.pythonhosted.org/packages/37/05/47b5e0bf7c41a3b1cdd3b7c2147f880c93226a6bef1f5d85183040cbdece/cramjam-2.11.0-cp313-cp313-win_amd64.whl", hash = "sha256:ee36348a204f0a68b03400f4736224e9f61d1c6a1582d7f875c1ca56f0254268", size = 1708924, upload-time = "2025-07-27T21:23:16.332Z" },
    { url = "https://files.pythonhosted.org/packages/de/07/a1051cdbbe6d723df16d756b97f09da7c1adb69e29695c58f0392bc12515/cramjam-2.11.0-cp314-cp314-macosx_10_12_x86_64.macosx_11_0_arm64.macosx_10_12_universal2.whl", hash = "sha256:7ba5e38c9fbd06f086f4a5a64a1a5b7b417cd3f8fc07a20e5c03651f72f36100", size = 3554141, upload-time = "2025-07-27T21:23:17.938Z" },
    { url = "https://files.pythonhosted.org/packages/74/66/58487d2e16ef3d04f51a7c7f0e69823e806744b4c21101e89da4873074bc/cramjam-2.11.0-cp314-cp314-macosx_10_12_x86_64.whl", hash = "sha256:b8adeee57b41fe08e4520698a4b0bd3cc76dbd81f99424b806d70a5256a391d3", size = 1860353, upload-time = "2025-07-27T21:23:19.593Z" },
    { url = "https://files.pythonhosted.org/packages/67/b4/67f6254d166ffbcc9d5fa1b56876eaa920c32ebc8e9d3d525b27296b693b/cramjam-2.11.0-cp314-cp314-macosx_11_0_arm64.whl", hash = "sha256:b96a74fa03a636c8a7d76f700d50e9a8bc17a516d6a72d28711225d641e30968", size = 1693832, upload-time = "2025-07-27T21:23:21.185Z" },
    { url = "https://files.pythonhosted.org/packages/55/a3/4e0b31c0d454ae70c04684ed7c13d3c67b4c31790c278c1e788cb804fa4a/cramjam-2.11.0-cp314-cp314-manylinux_2_12_i686.manylinux2010_i686.whl", hash = "sha256:c3811a56fa32e00b377ef79121c0193311fd7501f0fb378f254c7f083cc1fbe0", size = 2027080, upload-time = "2025-07-27T21:23:23.303Z" },
    { url = "https://files.pythonhosted.org/packages/d9/c7/5e8eed361d1d3b8be14f38a54852c5370cc0ceb2c2d543b8ba590c34f080/cramjam-2.11.0-cp314-cp314-manylinux_2_17_aarch64.manylinux2014_aarch64.whl", hash = "sha256:c5d927e87461f8a0d448e4ab5eb2bca9f31ca5d8ea86d70c6f470bb5bc666d7e", size = 1761543, upload-time = "2025-07-27T21:23:24.991Z" },
    { url = "https://files.pythonhosted.org/packages/09/0c/06b7f8b0ce9fde89470505116a01fc0b6cb92d406c4fb1e46f168b5d3fa5/cramjam-2.11.0-cp314-cp314-manylinux_2_17_armv7l.manylinux2014_armv7l.whl", hash = "sha256:f1f5c450121430fd89cb5767e0a9728ecc65997768fd4027d069cb0368af62f9", size = 1854636, upload-time = "2025-07-27T21:23:26.987Z" },
    { url = "https://files.pythonhosted.org/packages/6f/c6/6ebc02c9d5acdf4e5f2b1ec6e1252bd5feee25762246798ae823b3347457/cramjam-2.11.0-cp314-cp314-manylinux_2_17_ppc64le.manylinux2014_ppc64le.whl", hash = "sha256:724aa7490be50235d97f07e2ca10067927c5d7f336b786ddbc868470e822aa25", size = 2032715, upload-time = "2025-07-27T21:23:28.603Z" },
    { url = "https://files.pythonhosted.org/packages/a2/77/a122971c23f5ca4b53e4322c647ac7554626c95978f92d19419315dddd05/cramjam-2.11.0-cp314-cp314-manylinux_2_17_s390x.manylinux2014_s390x.whl", hash = "sha256:54c4637122e7cfd7aac5c1d3d4c02364f446d6923ea34cf9d0e8816d6e7a4936", size = 2069039, upload-time = "2025-07-27T21:23:30.319Z" },
    { url = "https://files.pythonhosted.org/packages/19/0f/f6121b90b86b9093c066889274d26a1de3f29969d45c2ed1ecbe2033cb78/cramjam-2.11.0-cp314-cp314-manylinux_2_17_x86_64.manylinux2014_x86_64.whl", hash = "sha256:17eb39b1696179fb471eea2de958fa21f40a2cd8bf6b40d428312d5541e19dc4", size = 1979566, upload-time = "2025-07-27T21:23:32.002Z" },
    { url = "https://files.pythonhosted.org/packages/e0/a3/f95bc57fd7f4166ce6da816cfa917fb7df4bb80e669eb459d85586498414/cramjam-2.11.0-cp314-cp314-musllinux_1_1_aarch64.whl", hash = "sha256:36aa5a798aa34e11813a80425a30d8e052d8de4a28f27bfc0368cfc454d1b403", size = 2030905, upload-time = "2025-07-27T21:23:33.696Z" },
    { url = "https://files.pythonhosted.org/packages/fc/52/e429de4e8bc86ee65e090dae0f87f45abd271742c63fb2d03c522ffde28a/cramjam-2.11.0-cp314-cp314-musllinux_1_1_armv7l.whl", hash = "sha256:449fca52774dc0199545fbf11f5128933e5a6833946707885cf7be8018017839", size = 2155592, upload-time = "2025-07-27T21:23:35.375Z" },
    { url = "https://files.pythonhosted.org/packages/6c/6c/65a7a0207787ad39ad804af4da7f06a60149de19481d73d270b540657234/cramjam-2.11.0-cp314-cp314-musllinux_1_1_i686.whl", hash = "sha256:d87d37b3d476f4f7623c56a232045d25bd9b988314702ea01bd9b4a94948a778", size = 2170839, upload-time = "2025-07-27T21:23:37.197Z" },
    { url = "https://files.pythonhosted.org/packages/b2/c5/5c5db505ba692bc844246b066e23901d5905a32baf2f33719c620e65887f/cramjam-2.11.0-cp314-cp314-musllinux_1_1_x86_64.whl", hash = "sha256:26cb45c47d71982d76282e303931c6dd4baee1753e5d48f9a89b3a63e690b3a3", size = 2157236, upload-time = "2025-07-27T21:23:38.854Z" },
    { url = "https://files.pythonhosted.org/packages/b0/22/88e6693e60afe98901e5bbe91b8dea193e3aa7f42e2770f9c3339f5c1065/cramjam-2.11.0-cp314-cp314-win32.whl", hash = "sha256:4efe919d443c2fd112fe25fe636a52f9628250c9a50d9bddb0488d8a6c09acc6", size = 1604136, upload-time = "2025-07-27T21:23:40.56Z" },
    { url = "https://files.pythonhosted.org/packages/cc/f8/01618801cd59ccedcc99f0f96d20be67d8cfc3497da9ccaaad6b481781dd/cramjam-2.11.0-cp314-cp314-win_amd64.whl", hash = "sha256:ccec3524ea41b9abd5600e3e27001fd774199dbb4f7b9cb248fcee37d4bda84c", size = 1710272, upload-time = "2025-07-27T21:23:42.236Z" },
    { url = "https://files.pythonhosted.org/packages/40/81/6cdb3ed222d13ae86bda77aafe8d50566e81a1169d49ed195b6263610704/cramjam-2.11.0-cp314-cp314t-macosx_10_12_x86_64.macosx_11_0_arm64.macosx_10_12_universal2.whl", hash = "sha256:966ac9358b23d21ecd895c418c048e806fd254e46d09b1ff0cdad2eba195ea3e", size = 3559671, upload-time = "2025-07-27T21:23:44.504Z" },
    { url = "https://files.pythonhosted.org/packages/cb/43/52b7e54fe5ba1ef0270d9fdc43dabd7971f70ea2d7179be918c997820247/cramjam-2.11.0-cp314-cp314t-macosx_10_12_x86_64.whl", hash = "sha256:387f09d647a0d38dcb4539f8a14281f8eb6bb1d3e023471eb18a5974b2121c86", size = 1867876, upload-time = "2025-07-27T21:23:46.987Z" },
    { url = "https://files.pythonhosted.org/packages/9d/28/30d5b8d10acd30db3193bc562a313bff722888eaa45cfe32aa09389f2b24/cramjam-2.11.0-cp314-cp314t-macosx_11_0_arm64.whl", hash = "sha256:665b0d8fbbb1a7f300265b43926457ec78385200133e41fef19d85790fc1e800", size = 1695562, upload-time = "2025-07-27T21:23:48.644Z" },
    { url = "https://files.pythonhosted.org/packages/d9/86/ec806f986e01b896a650655024ea52a13e25c3ac8a3a382f493089483cdc/cramjam-2.11.0-cp314-cp314t-manylinux_2_12_i686.manylinux2010_i686.whl", hash = "sha256:ca905387c7a371531b9622d93471be4d745ef715f2890c3702479cd4fc85aa51", size = 2025056, upload-time = "2025-07-27T21:23:50.404Z" },
    { url = "https://files.pythonhosted.org/packages/09/43/c2c17586b90848d29d63181f7d14b8bd3a7d00975ad46e3edf2af8af7e1f/cramjam-2.11.0-cp314-cp314t-manylinux_2_17_aarch64.manylinux2014_aarch64.whl", hash = "sha256:3c1aa56aef2c8af55a21ed39040a94a12b53fb23beea290f94d19a76027e2ffb", size = 1764084, upload-time = "2025-07-27T21:23:52.265Z" },
    { url = "https://files.pythonhosted.org/packages/2b/a9/68bc334fadb434a61df10071dc8606702aa4f5b6cdb2df62474fc21d2845/cramjam-2.11.0-cp314-cp314t-manylinux_2_17_armv7l.manylinux2014_armv7l.whl", hash = "sha256:e5db59c1cdfaa2ab85cc988e602d6919495f735ca8a5fd7603608eb1e23c26d5", size = 1854859, upload-time = "2025-07-27T21:23:54.085Z" },
    { url = "https://files.pythonhosted.org/packages/5b/4e/b48e67835b5811ec5e9cb2e2bcba9c3fd76dab3e732569fe801b542c6ca9/cramjam-2.11.0-cp314-cp314t-manylinux_2_17_ppc64le.manylinux2014_ppc64le.whl", hash = "sha256:b1f893014f00fe5e89a660a032e813bf9f6d91de74cd1490cdb13b2b59d0c9a3", size = 2035970, upload-time = "2025-07-27T21:23:55.758Z" },
    { url = "https://files.pythonhosted.org/packages/c4/70/d2ac33d572b4d90f7f0f2c8a1d60fb48f06b128fdc2c05f9b49891bb0279/cramjam-2.11.0-cp314-cp314t-manylinux_2_17_s390x.manylinux2014_s390x.whl", hash = "sha256:c26a1eb487947010f5de24943bd7c422dad955b2b0f8650762539778c380ca89", size = 2069320, upload-time = "2025-07-27T21:23:57.494Z" },
    { url = "https://files.pythonhosted.org/packages/1d/4c/85cec77af4a74308ba5fca8e296c4e2f80ec465c537afc7ab1e0ca2f9a00/cramjam-2.11.0-cp314-cp314t-manylinux_2_17_x86_64.manylinux2014_x86_64.whl", hash = "sha256:7d5c8bfb438d94e7b892d1426da5fc4b4a5370cc360df9b8d9d77c33b896c37e", size = 1982668, upload-time = "2025-07-27T21:23:59.126Z" },
    { url = "https://files.pythonhosted.org/packages/55/45/938546d1629e008cc3138df7c424ef892719b1796ff408a2ab8550032e5e/cramjam-2.11.0-cp314-cp314t-musllinux_1_1_aarch64.whl", hash = "sha256:cb1fb8c9337ab0da25a01c05d69a0463209c347f16512ac43be5986f3d1ebaf4", size = 2034028, upload-time = "2025-07-27T21:24:00.865Z" },
    { url = "https://files.pythonhosted.org/packages/01/76/b5a53e20505555f1640e66dcf70394bcf51a1a3a072aa18ea35135a0f9ed/cramjam-2.11.0-cp314-cp314t-musllinux_1_1_armv7l.whl", hash = "sha256:1f6449f6de52dde3e2f1038284910c8765a397a25e2d05083870f3f5e7fc682c", size = 2155513, upload-time = "2025-07-27T21:24:02.92Z" },
    { url = "https://files.pythonhosted.org/packages/84/12/8d3f6ceefae81bbe45a347fdfa2219d9f3ac75ebc304f92cd5fcb4fbddc5/cramjam-2.11.0-cp314-cp314t-musllinux_1_1_i686.whl", hash = "sha256:382dec4f996be48ed9c6958d4e30c2b89435d7c2c4dbf32480b3b8886293dd65", size = 2170035, upload-time = "2025-07-27T21:24:04.558Z" },
    { url = "https://files.pythonhosted.org/packages/4b/85/3be6f0a1398f976070672be64f61895f8839857618a2d8cc0d3ab529d3dc/cramjam-2.11.0-cp314-cp314t-musllinux_1_1_x86_64.whl", hash = "sha256:d388bd5723732c3afe1dd1d181e4213cc4e1be210b080572e7d5749f6e955656", size = 2160229, upload-time = "2025-07-27T21:24:06.729Z" },
    { url = "https://files.pythonhosted.org/packages/57/5e/66cfc3635511b20014bbb3f2ecf0095efb3049e9e96a4a9e478e4f3d7b78/cramjam-2.11.0-cp314-cp314t-win32.whl", hash = "sha256:0a70ff17f8e1d13f322df616505550f0f4c39eda62290acb56f069d4857037c8", size = 1610267, upload-time = "2025-07-27T21:24:08.428Z" },
    { url = "https://files.pythonhosted.org/packages/ce/c6/c71e82e041c95ffe6a92ac707785500aa2a515a4339c2c7dd67e3c449249/cramjam-2.11.0-cp314-cp314t-win_amd64.whl", hash = "sha256:028400d699442d40dbda02f74158c73d05cb76587a12490d0bfedd958fd49188", size = 1713108, upload-time = "2025-07-27T21:24:10.147Z" },
]

[[package]]
name = "fastparquet"
version = "2024.11.0"
source = { registry = "https://pypi.org/simple" }
dependencies = [
    { name = "cramjam" },
    { name = "fsspec" },
    { name = "numpy" },
    { name = "packaging" },
    { name = "pandas" },
]
sdist = { url = "https://files.pythonhosted.org/packages/b4/66/862da14f5fde4eff2cedc0f51a8dc34ba145088e5041b45b2d57ac54f922/fastparquet-2024.11.0.tar.gz", hash = "sha256:e3b1fc73fd3e1b70b0de254bae7feb890436cb67e99458b88cb9bd3cc44db419", size = 467192, upload-time = "2024-11-15T19:30:10.413Z" }
wheels = [
    { url = "https://files.pythonhosted.org/packages/47/e3/e7db38704be5db787270d43dde895eaa1a825ab25dc245e71df70860ec12/fastparquet-2024.11.0-cp313-cp313-macosx_10_13_universal2.whl", hash = "sha256:59e5c5b51083d5b82572cdb7aed0346e3181e3ac9d2e45759da2e804bdafa7ee", size = 912523, upload-time = "2024-11-12T20:38:06.003Z" },
    { url = "https://files.pythonhosted.org/packages/d3/66/e3387c99293dae441634e7724acaa425b27de19a00ee3d546775dace54a9/fastparquet-2024.11.0-cp313-cp313-macosx_11_0_arm64.whl", hash = "sha256:bdadf7b6bad789125b823bfc5b0a719ba5c4a2ef965f973702d3ea89cff057f6", size = 683779, upload-time = "2024-11-12T20:38:07.442Z" },
    { url = "https://files.pythonhosted.org/packages/0a/21/d112d0573d086b578bf04302a502e9a7605ea8f1244a7b8577cd945eec78/fastparquet-2024.11.0-cp313-cp313-manylinux_2_17_aarch64.manylinux2014_aarch64.whl", hash = "sha256:46b2db02fc2a1507939d35441c8ab211d53afd75d82eec9767d1c3656402859b", size = 1751113, upload-time = "2024-11-12T20:38:09.36Z" },
    { url = "https://files.pythonhosted.org/packages/6b/a7/040507cee3a7798954e8fdbca21d2dbc532774b02b882d902b8a4a6849ef/fastparquet-2024.11.0-cp313-cp313-manylinux_2_17_x86_64.manylinux2014_x86_64.whl", hash = "sha256:a3afdef2895c9f459135a00a7ed3ceafebfbce918a9e7b5d550e4fae39c1b64d", size = 1780496, upload-time = "2024-11-12T20:38:11.022Z" },
    { url = "https://files.pythonhosted.org/packages/bc/75/d0d9f7533d780ec167eede16ad88073ee71696150511126c31940e7f73aa/fastparquet-2024.11.0-cp313-cp313-manylinux_2_5_i686.manylinux1_i686.manylinux_2_17_i686.manylinux2014_i686.whl", hash = "sha256:36b5c9bd2ffaaa26ff45d59a6cefe58503dd748e0c7fad80dd905749da0f2b9e", size = 1713608, upload-time = "2024-11-12T20:38:12.848Z" },
    { url = "https://files.pythonhosted.org/packages/30/fa/1d95bc86e45e80669c4f374b2ca26a9e5895a1011bb05d6341b4a7414693/fastparquet-2024.11.0-cp313-cp313-musllinux_1_2_i686.whl", hash = "sha256:6b7df5d3b61a19d76e209fe8d3133759af1c139e04ebc6d43f3cc2d8045ef338", size = 1792779, upload-time = "2024-11-12T20:38:14.5Z" },
    { url = "https://files.pythonhosted.org/packages/13/3d/c076beeb926c79593374c04662a9422a76650eef17cd1c8e10951340764a/fastparquet-2024.11.0-cp313-cp313-musllinux_1_2_x86_64.whl", hash = "sha256:8b35823ac7a194134e5f82fa4a9659e42e8f9ad1f2d22a55fbb7b9e4053aabbb", size = 1851322, upload-time = "2024-11-12T20:38:16.231Z" },
    { url = "https://files.pythonhosted.org/packages/09/5a/1d0d47e64816002824d4a876644e8c65540fa23f91b701f0daa726931545/fastparquet-2024.11.0-cp313-cp313-win_amd64.whl", hash = "sha256:d20632964e65530374ff7cddd42cc06aa0a1388934903693d6d22592a5ba827b", size = 673266, upload-time = "2024-11-12T20:38:17.661Z" },
]

[[package]]
name = "fsspec"
version = "2025.9.0"
source = { registry = "https://pypi.org/simple" }
sdist = { url = "https://files.pythonhosted.org/packages/de/e0/bab50af11c2d75c9c4a2a26a5254573c0bd97cea152254401510950486fa/fsspec-2025.9.0.tar.gz", hash = "sha256:19fd429483d25d28b65ec68f9f4adc16c17ea2c7c7bf54ec61360d478fb19c19", size = 304847, upload-time = "2025-09-02T19:10:49.215Z" }
wheels = [
    { url = "https://files.pythonhosted.org/packages/47/71/70db47e4f6ce3e5c37a607355f80da8860a33226be640226ac52cb05ef2e/fsspec-2025.9.0-py3-none-any.whl", hash = "sha256:530dc2a2af60a414a832059574df4a6e10cce927f6f4a78209390fe38955cfb7", size = 199289, upload-time = "2025-09-02T19:10:47.708Z" },
]

[[package]]
name = "idna"
version = "3.11"
source = { registry = "https://pypi.org/simple" }
sdist = { url = "https://files.pythonhosted.org/packages/6f/6d/0703ccc57f3a7233505399edb88de3cbd678da106337b9fcde432b65ed60/idna-3.11.tar.gz", hash = "sha256:795dafcc9c04ed0c1fb032c2aa73654d8e8c5023a7df64a53f39190ada629902", size = 194582, upload-time = "2025-10-12T14:55:20.501Z" }
wheels = [
    { url = "https://files.pythonhosted.org/packages/0e/61/66938bbb5fc52dbdf84594873d5b51fb1f7c7794e9c0f5bd885f30bc507b/idna-3.11-py3-none-any.whl", hash = "sha256:771a87f49d9defaf64091e6e6fe9c18d4833f140bd19464795bc32d966ca37ea", size = 71008, upload-time = "2025-10-12T14:55:18.883Z" },
]

[[package]]
name = "numpy"
version = "2.3.4"
source = { registry = "https://pypi.org/simple" }
sdist = { url = "https://files.pythonhosted.org/packages/b5/f4/098d2270d52b41f1bd7db9fc288aaa0400cb48c2a3e2af6fa365d9720947/numpy-2.3.4.tar.gz", hash = "sha256:a7d018bfedb375a8d979ac758b120ba846a7fe764911a64465fd87b8729f4a6a", size = 20582187, upload-time = "2025-10-15T16:18:11.77Z" }
wheels = [
    { url = "https://files.pythonhosted.org/packages/57/7e/b72610cc91edf138bc588df5150957a4937221ca6058b825b4725c27be62/numpy-2.3.4-cp313-cp313-macosx_10_13_x86_64.whl", hash = "sha256:c090d4860032b857d94144d1a9976b8e36709e40386db289aaf6672de2a81966", size = 20950335, upload-time = "2025-10-15T16:16:10.304Z" },
    { url = "https://files.pythonhosted.org/packages/3e/46/bdd3370dcea2f95ef14af79dbf81e6927102ddf1cc54adc0024d61252fd9/numpy-2.3.4-cp313-cp313-macosx_11_0_arm64.whl", hash = "sha256:a13fc473b6db0be619e45f11f9e81260f7302f8d180c49a22b6e6120022596b3", size = 14179878, upload-time = "2025-10-15T16:16:12.595Z" },
    { url = "https://files.pythonhosted.org/packages/ac/01/5a67cb785bda60f45415d09c2bc245433f1c68dd82eef9c9002c508b5a65/numpy-2.3.4-cp313-cp313-macosx_14_0_arm64.whl", hash = "sha256:3634093d0b428e6c32c3a69b78e554f0cd20ee420dcad5a9f3b2a63762ce4197", size = 5108673, upload-time = "2025-10-15T16:16:14.877Z" },
    { url = "https://files.pythonhosted.org/packages/c2/cd/8428e23a9fcebd33988f4cb61208fda832800ca03781f471f3727a820704/numpy-2.3.4-cp313-cp313-macosx_14_0_x86_64.whl", hash = "sha256:043885b4f7e6e232d7df4f51ffdef8c36320ee9d5f227b380ea636722c7ed12e", size = 6641438, upload-time = "2025-10-15T16:16:16.805Z" },
    { url = "https://files.pythonhosted.org/packages/3e/d1/913fe563820f3c6b079f992458f7331278dcd7ba8427e8e745af37ddb44f/numpy-2.3.4-cp313-cp313-manylinux_2_27_aarch64.manylinux_2_28_aarch64.whl", hash = "sha256:4ee6a571d1e4f0ea6d5f22d6e5fbd6ed1dc2b18542848e1e7301bd190500c9d7", size = 14281290, upload-time = "2025-10-15T16:16:18.764Z" },
    { url = "https://files.pythonhosted.org/packages/9e/7e/7d306ff7cb143e6d975cfa7eb98a93e73495c4deabb7d1b5ecf09ea0fd69/numpy-2.3.4-cp313-cp313-manylinux_2_27_x86_64.manylinux_2_28_x86_64.whl", hash = "sha256:fc8a63918b04b8571789688b2780ab2b4a33ab44bfe8ccea36d3eba51228c953", size = 16636543, upload-time = "2025-10-15T16:16:21.072Z" },
    { url = "https://files.pythonhosted.org/packages/47/6a/8cfc486237e56ccfb0db234945552a557ca266f022d281a2f577b98e955c/numpy-2.3.4-cp313-cp313-musllinux_1_2_aarch64.whl", hash = "sha256:40cc556d5abbc54aabe2b1ae287042d7bdb80c08edede19f0c0afb36ae586f37", size = 16056117, upload-time = "2025-10-15T16:16:23.369Z" },
    { url = "https://files.pythonhosted.org/packages/b1/0e/42cb5e69ea901e06ce24bfcc4b5664a56f950a70efdcf221f30d9615f3f3/numpy-2.3.4-cp313-cp313-musllinux_1_2_x86_64.whl", hash = "sha256:ecb63014bb7f4ce653f8be7f1df8cbc6093a5a2811211770f6606cc92b5a78fd", size = 18577788, upload-time = "2025-10-15T16:16:27.496Z" },
    { url = "https://files.pythonhosted.org/packages/86/92/41c3d5157d3177559ef0a35da50f0cda7fa071f4ba2306dd36818591a5bc/numpy-2.3.4-cp313-cp313-win32.whl", hash = "sha256:e8370eb6925bb8c1c4264fec52b0384b44f675f191df91cbe0140ec9f0955646", size = 6282620, upload-time = "2025-10-15T16:16:29.811Z" },
    { url = "https://files.pythonhosted.org/packages/09/97/fd421e8bc50766665ad35536c2bb4ef916533ba1fdd053a62d96cc7c8b95/numpy-2.3.4-cp313-cp313-win_amd64.whl", hash = "sha256:56209416e81a7893036eea03abcb91c130643eb14233b2515c90dcac963fe99d", size = 12784672, upload-time = "2025-10-15T16:16:31.589Z" },
    { url = "https://files.pythonhosted.org/packages/ad/df/5474fb2f74970ca8eb978093969b125a84cc3d30e47f82191f981f13a8a0/numpy-2.3.4-cp313-cp313-win_arm64.whl", hash = "sha256:a700a4031bc0fd6936e78a752eefb79092cecad2599ea9c8039c548bc097f9bc", size = 10196702, upload-time = "2025-10-15T16:16:33.902Z" },
    { url = "https://files.pythonhosted.org/packages/11/83/66ac031464ec1767ea3ed48ce40f615eb441072945e98693bec0bcd056cc/numpy-2.3.4-cp313-cp313t-macosx_10_13_x86_64.whl", hash = "sha256:86966db35c4040fdca64f0816a1c1dd8dbd027d90fca5a57e00e1ca4cd41b879", size = 21049003, upload-time = "2025-10-15T16:16:36.101Z" },
    { url = "https://files.pythonhosted.org/packages/5f/99/5b14e0e686e61371659a1d5bebd04596b1d72227ce36eed121bb0aeab798/numpy-2.3.4-cp313-cp313t-macosx_11_0_arm64.whl", hash = "sha256:838f045478638b26c375ee96ea89464d38428c69170360b23a1a50fa4baa3562", size = 14302980, upload-time = "2025-10-15T16:16:39.124Z" },
    { url = "https://files.pythonhosted.org/packages/2c/44/e9486649cd087d9fc6920e3fc3ac2aba10838d10804b1e179fb7cbc4e634/numpy-2.3.4-cp313-cp313t-macosx_14_0_arm64.whl", hash = "sha256:d7315ed1dab0286adca467377c8381cd748f3dc92235f22a7dfc42745644a96a", size = 5231472, upload-time = "2025-10-15T16:16:41.168Z" },
    { url = "https://files.pythonhosted.org/packages/3e/51/902b24fa8887e5fe2063fd61b1895a476d0bbf46811ab0c7fdf4bd127345/numpy-2.3.4-cp313-cp313t-macosx_14_0_x86_64.whl", hash = "sha256:84f01a4d18b2cc4ade1814a08e5f3c907b079c847051d720fad15ce37aa930b6", size = 6739342, upload-time = "2025-10-15T16:16:43.777Z" },
    { url = "https://files.pythonhosted.org/packages/34/f1/4de9586d05b1962acdcdb1dc4af6646361a643f8c864cef7c852bf509740/numpy-2.3.4-cp313-cp313t-manylinux_2_27_aarch64.manylinux_2_28_aarch64.whl", hash = "sha256:817e719a868f0dacde4abdfc5c1910b301877970195db9ab6a5e2c4bd5b121f7", size = 14354338, upload-time = "2025-10-15T16:16:46.081Z" },
    { url = "https://files.pythonhosted.org/packages/1f/06/1c16103b425de7969d5a76bdf5ada0804b476fed05d5f9e17b777f1cbefd/numpy-2.3.4-cp313-cp313t-manylinux_2_27_x86_64.manylinux_2_28_x86_64.whl", hash = "sha256:85e071da78d92a214212cacea81c6da557cab307f2c34b5f85b628e94803f9c0", size = 16702392, upload-time = "2025-10-15T16:16:48.455Z" },
    { url = "https://files.pythonhosted.org/packages/34/b2/65f4dc1b89b5322093572b6e55161bb42e3e0487067af73627f795cc9d47/numpy-2.3.4-cp313-cp313t-musllinux_1_2_aarch64.whl", hash = "sha256:2ec646892819370cf3558f518797f16597b4e4669894a2ba712caccc9da53f1f", size = 16134998, upload-time = "2025-10-15T16:16:51.114Z" },
    { url = "https://files.pythonhosted.org/packages/d4/11/94ec578896cdb973aaf56425d6c7f2aff4186a5c00fac15ff2ec46998b46/numpy-2.3.4-cp313-cp313t-musllinux_1_2_x86_64.whl", hash = "sha256:035796aaaddfe2f9664b9a9372f089cfc88bd795a67bd1bfe15e6e770934cf64", size = 18651574, upload-time = "2025-10-15T16:16:53.429Z" },
    { url = "https://files.pythonhosted.org/packages/62/b7/7efa763ab33dbccf56dade36938a77345ce8e8192d6b39e470ca25ff3cd0/numpy-2.3.4-cp313-cp313t-win32.whl", hash = "sha256:fea80f4f4cf83b54c3a051f2f727870ee51e22f0248d3114b8e755d160b38cfb", size = 6413135, upload-time = "2025-10-15T16:16:55.992Z" },
    { url = "https://files.pythonhosted.org/packages/43/70/aba4c38e8400abcc2f345e13d972fb36c26409b3e644366db7649015f291/numpy-2.3.4-cp313-cp313t-win_amd64.whl", hash = "sha256:15eea9f306b98e0be91eb344a94c0e630689ef302e10c2ce5f7e11905c704f9c", size = 12928582, upload-time = "2025-10-15T16:16:57.943Z" },
    { url = "https://files.pythonhosted.org/packages/67/63/871fad5f0073fc00fbbdd7232962ea1ac40eeaae2bba66c76214f7954236/numpy-2.3.4-cp313-cp313t-win_arm64.whl", hash = "sha256:b6c231c9c2fadbae4011ca5e7e83e12dc4a5072f1a1d85a0a7b3ed754d145a40", size = 10266691, upload-time = "2025-10-15T16:17:00.048Z" },
    { url = "https://files.pythonhosted.org/packages/72/71/ae6170143c115732470ae3a2d01512870dd16e0953f8a6dc89525696069b/numpy-2.3.4-cp314-cp314-macosx_10_15_x86_64.whl", hash = "sha256:81c3e6d8c97295a7360d367f9f8553973651b76907988bb6066376bc2252f24e", size = 20955580, upload-time = "2025-10-15T16:17:02.509Z" },
    { url = "https://files.pythonhosted.org/packages/af/39/4be9222ffd6ca8a30eda033d5f753276a9c3426c397bb137d8e19dedd200/numpy-2.3.4-cp314-cp314-macosx_11_0_arm64.whl", hash = "sha256:7c26b0b2bf58009ed1f38a641f3db4be8d960a417ca96d14e5b06df1506d41ff", size = 14188056, upload-time = "2025-10-15T16:17:04.873Z" },
    { url = "https://files.pythonhosted.org/packages/6c/3d/d85f6700d0a4aa4f9491030e1021c2b2b7421b2b38d01acd16734a2bfdc7/numpy-2.3.4-cp314-cp314-macosx_14_0_arm64.whl", hash = "sha256:62b2198c438058a20b6704351b35a1d7db881812d8512d67a69c9de1f18ca05f", size = 5116555, upload-time = "2025-10-15T16:17:07.499Z" },
    { url = "https://files.pythonhosted.org/packages/bf/04/82c1467d86f47eee8a19a464c92f90a9bb68ccf14a54c5224d7031241ffb/numpy-2.3.4-cp314-cp314-macosx_14_0_x86_64.whl", hash = "sha256:9d729d60f8d53a7361707f4b68a9663c968882dd4f09e0d58c044c8bf5faee7b", size = 6643581, upload-time = "2025-10-15T16:17:09.774Z" },
    { url = "https://files.pythonhosted.org/packages/0c/d3/c79841741b837e293f48bd7db89d0ac7a4f2503b382b78a790ef1dc778a5/numpy-2.3.4-cp314-cp314-manylinux_2_27_aarch64.manylinux_2_28_aarch64.whl", hash = "sha256:bd0c630cf256b0a7fd9d0a11c9413b42fef5101219ce6ed5a09624f5a65392c7", size = 14299186, upload-time = "2025-10-15T16:17:11.937Z" },
    { url = "https://files.pythonhosted.org/packages/e8/7e/4a14a769741fbf237eec5a12a2cbc7a4c4e061852b6533bcb9e9a796c908/numpy-2.3.4-cp314-cp314-manylinux_2_27_x86_64.manylinux_2_28_x86_64.whl", hash = "sha256:d5e081bc082825f8b139f9e9fe42942cb4054524598aaeb177ff476cc76d09d2", size = 16638601, upload-time = "2025-10-15T16:17:14.391Z" },
    { url = "https://files.pythonhosted.org/packages/93/87/1c1de269f002ff0a41173fe01dcc925f4ecff59264cd8f96cf3b60d12c9b/numpy-2.3.4-cp314-cp314-musllinux_1_2_aarch64.whl", hash = "sha256:15fb27364ed84114438fff8aaf998c9e19adbeba08c0b75409f8c452a8692c52", size = 16074219, upload-time = "2025-10-15T16:17:17.058Z" },
    { url = "https://files.pythonhosted.org/packages/cd/28/18f72ee77408e40a76d691001ae599e712ca2a47ddd2c4f695b16c65f077/numpy-2.3.4-cp314-cp314-musllinux_1_2_x86_64.whl", hash = "sha256:85d9fb2d8cd998c84d13a79a09cc0c1091648e848e4e6249b0ccd7f6b487fa26", size = 18576702, upload-time = "2025-10-15T16:17:19.379Z" },
    { url = "https://files.pythonhosted.org/packages/c3/76/95650169b465ececa8cf4b2e8f6df255d4bf662775e797ade2025cc51ae6/numpy-2.3.4-cp314-cp314-win32.whl", hash = "sha256:e73d63fd04e3a9d6bc187f5455d81abfad05660b212c8804bf3b407e984cd2bc", size = 6337136, upload-time = "2025-10-15T16:17:22.886Z" },
    { url = "https://files.pythonhosted.org/packages/dc/89/a231a5c43ede5d6f77ba4a91e915a87dea4aeea76560ba4d2bf185c683f0/numpy-2.3.4-cp314-cp314-win_amd64.whl", hash = "sha256:3da3491cee49cf16157e70f607c03a217ea6647b1cea4819c4f48e53d49139b9", size = 12920542, upload-time = "2025-10-15T16:17:24.783Z" },
    { url = "https://files.pythonhosted.org/packages/0d/0c/ae9434a888f717c5ed2ff2393b3f344f0ff6f1c793519fa0c540461dc530/numpy-2.3.4-cp314-cp314-win_arm64.whl", hash = "sha256:6d9cd732068e8288dbe2717177320723ccec4fb064123f0caf9bbd90ab5be868", size = 10480213, upload-time = "2025-10-15T16:17:26.935Z" },
    { url = "https://files.pythonhosted.org/packages/83/4b/c4a5f0841f92536f6b9592694a5b5f68c9ab37b775ff342649eadf9055d3/numpy-2.3.4-cp314-cp314t-macosx_10_15_x86_64.whl", hash = "sha256:22758999b256b595cf0b1d102b133bb61866ba5ceecf15f759623b64c020c9ec", size = 21052280, upload-time = "2025-10-15T16:17:29.638Z" },
    { url = "https://files.pythonhosted.org/packages/3e/80/90308845fc93b984d2cc96d83e2324ce8ad1fd6efea81b324cba4b673854/numpy-2.3.4-cp314-cp314t-macosx_11_0_arm64.whl", hash = "sha256:9cb177bc55b010b19798dc5497d540dea67fd13a8d9e882b2dae71de0cf09eb3", size = 14302930, upload-time = "2025-10-15T16:17:32.384Z" },
    { url = "https://files.pythonhosted.org/packages/3d/4e/07439f22f2a3b247cec4d63a713faae55e1141a36e77fb212881f7cda3fb/numpy-2.3.4-cp314-cp314t-macosx_14_0_arm64.whl", hash = "sha256:0f2bcc76f1e05e5ab58893407c63d90b2029908fa41f9f1cc51eecce936c3365", size = 5231504, upload-time = "2025-10-15T16:17:34.515Z" },
    { url = "https://files.pythonhosted.org/packages/ab/de/1e11f2547e2fe3d00482b19721855348b94ada8359aef5d40dd57bfae9df/numpy-2.3.4-cp314-cp314t-macosx_14_0_x86_64.whl", hash = "sha256:8dc20bde86802df2ed8397a08d793da0ad7a5fd4ea3ac85d757bf5dd4ad7c252", size = 6739405, upload-time = "2025-10-15T16:17:36.128Z" },
    { url = "https://files.pythonhosted.org/packages/3b/40/8cd57393a26cebe2e923005db5134a946c62fa56a1087dc7c478f3e30837/numpy-2.3.4-cp314-cp314t-manylinux_2_27_aarch64.manylinux_2_28_aarch64.whl", hash = "sha256:5e199c087e2aa71c8f9ce1cb7a8e10677dc12457e7cc1be4798632da37c3e86e", size = 14354866, upload-time = "2025-10-15T16:17:38.884Z" },
    { url = "https://files.pythonhosted.org/packages/93/39/5b3510f023f96874ee6fea2e40dfa99313a00bf3ab779f3c92978f34aace/numpy-2.3.4-cp314-cp314t-manylinux_2_27_x86_64.manylinux_2_28_x86_64.whl", hash = "sha256:85597b2d25ddf655495e2363fe044b0ae999b75bc4d630dc0d886484b03a5eb0", size = 16703296, upload-time = "2025-10-15T16:17:41.564Z" },
    { url = "https://files.pythonhosted.org/packages/41/0d/19bb163617c8045209c1996c4e427bccbc4bbff1e2c711f39203c8ddbb4a/numpy-2.3.4-cp314-cp314t-musllinux_1_2_aarch64.whl", hash = "sha256:04a69abe45b49c5955923cf2c407843d1c85013b424ae8a560bba16c92fe44a0", size = 16136046, upload-time = "2025-10-15T16:17:43.901Z" },
    { url = "https://files.pythonhosted.org/packages/e2/c1/6dba12fdf68b02a21ac411c9df19afa66bed2540f467150ca64d246b463d/numpy-2.3.4-cp314-cp314t-musllinux_1_2_x86_64.whl", hash = "sha256:e1708fac43ef8b419c975926ce1eaf793b0c13b7356cfab6ab0dc34c0a02ac0f", size = 18652691, upload-time = "2025-10-15T16:17:46.247Z" },
    { url = "https://files.pythonhosted.org/packages/f8/73/f85056701dbbbb910c51d846c58d29fd46b30eecd2b6ba760fc8b8a1641b/numpy-2.3.4-cp314-cp314t-win32.whl", hash = "sha256:863e3b5f4d9915aaf1b8ec79ae560ad21f0b8d5e3adc31e73126491bb86dee1d", size = 6485782, upload-time = "2025-10-15T16:17:48.872Z" },
    { url = "https://files.pythonhosted.org/packages/17/90/28fa6f9865181cb817c2471ee65678afa8a7e2a1fb16141473d5fa6bacc3/numpy-2.3.4-cp314-cp314t-win_amd64.whl", hash = "sha256:962064de37b9aef801d33bc579690f8bfe6c5e70e29b61783f60bcba838a14d6", size = 13113301, upload-time = "2025-10-15T16:17:50.938Z" },
    { url = "https://files.pythonhosted.org/packages/54/23/08c002201a8e7e1f9afba93b97deceb813252d9cfd0d3351caed123dcf97/numpy-2.3.4-cp314-cp314t-win_arm64.whl", hash = "sha256:8b5a9a39c45d852b62693d9b3f3e0fe052541f804296ff401a72a1b60edafb29", size = 10547532, upload-time = "2025-10-15T16:17:53.48Z" },
]

[[package]]
name = "packaging"
version = "25.0"
source = { registry = "https://pypi.org/simple" }
sdist = { url = "https://files.pythonhosted.org/packages/a1/d4/1fc4078c65507b51b96ca8f8c3ba19e6a61c8253c72794544580a7b6c24d/packaging-25.0.tar.gz", hash = "sha256:d443872c98d677bf60f6a1f2f8c1cb748e8fe762d2bf9d3148b5599295b0fc4f", size = 165727, upload-time = "2025-04-19T11:48:59.673Z" }
wheels = [
    { url = "https://files.pythonhosted.org/packages/20/12/38679034af332785aac8774540895e234f4d07f7545804097de4b666afd8/packaging-25.0-py3-none-any.whl", hash = "sha256:29572ef2b1f17581046b3a2227d5c611fb25ec70ca1ba8554b24b0e69331a484", size = 66469, upload-time = "2025-04-19T11:48:57.875Z" },
]

[[package]]
name = "pandas"
version = "2.3.3"
source = { registry = "https://pypi.org/simple" }
dependencies = [
    { name = "numpy" },
    { name = "python-dateutil" },
    { name = "pytz" },
    { name = "tzdata" },
]
sdist = { url = "https://files.pythonhosted.org/packages/33/01/d40b85317f86cf08d853a4f495195c73815fdf205eef3993821720274518/pandas-2.3.3.tar.gz", hash = "sha256:e05e1af93b977f7eafa636d043f9f94c7ee3ac81af99c13508215942e64c993b", size = 4495223, upload-time = "2025-09-29T23:34:51.853Z" }
wheels = [
    { url = "https://files.pythonhosted.org/packages/cd/4b/18b035ee18f97c1040d94debd8f2e737000ad70ccc8f5513f4eefad75f4b/pandas-2.3.3-cp313-cp313-macosx_10_13_x86_64.whl", hash = "sha256:56851a737e3470de7fa88e6131f41281ed440d29a9268dcbf0002da5ac366713", size = 11544671, upload-time = "2025-09-29T23:21:05.024Z" },
    { url = "https://files.pythonhosted.org/packages/31/94/72fac03573102779920099bcac1c3b05975c2cb5f01eac609faf34bed1ca/pandas-2.3.3-cp313-cp313-macosx_11_0_arm64.whl", hash = "sha256:bdcd9d1167f4885211e401b3036c0c8d9e274eee67ea8d0758a256d60704cfe8", size = 10680807, upload-time = "2025-09-29T23:21:15.979Z" },
    { url = "https://files.pythonhosted.org/packages/16/87/9472cf4a487d848476865321de18cc8c920b8cab98453ab79dbbc98db63a/pandas-2.3.3-cp313-cp313-manylinux_2_24_aarch64.manylinux_2_28_aarch64.whl", hash = "sha256:e32e7cc9af0f1cc15548288a51a3b681cc2a219faa838e995f7dc53dbab1062d", size = 11709872, upload-time = "2025-09-29T23:21:27.165Z" },
    { url = "https://files.pythonhosted.org/packages/15/07/284f757f63f8a8d69ed4472bfd85122bd086e637bf4ed09de572d575a693/pandas-2.3.3-cp313-cp313-manylinux_2_24_x86_64.manylinux_2_28_x86_64.whl", hash = "sha256:318d77e0e42a628c04dc56bcef4b40de67918f7041c2b061af1da41dcff670ac", size = 12306371, upload-time = "2025-09-29T23:21:40.532Z" },
    { url = "https://files.pythonhosted.org/packages/33/81/a3afc88fca4aa925804a27d2676d22dcd2031c2ebe08aabd0ae55b9ff282/pandas-2.3.3-cp313-cp313-musllinux_1_2_aarch64.whl", hash = "sha256:4e0a175408804d566144e170d0476b15d78458795bb18f1304fb94160cabf40c", size = 12765333, upload-time = "2025-09-29T23:21:55.77Z" },
    { url = "https://files.pythonhosted.org/packages/8d/0f/b4d4ae743a83742f1153464cf1a8ecfafc3ac59722a0b5c8602310cb7158/pandas-2.3.3-cp313-cp313-musllinux_1_2_x86_64.whl", hash = "sha256:93c2d9ab0fc11822b5eece72ec9587e172f63cff87c00b062f6e37448ced4493", size = 13418120, upload-time = "2025-09-29T23:22:10.109Z" },
    { url = "https://files.pythonhosted.org/packages/4f/c7/e54682c96a895d0c808453269e0b5928a07a127a15704fedb643e9b0a4c8/pandas-2.3.3-cp313-cp313-win_amd64.whl", hash = "sha256:f8bfc0e12dc78f777f323f55c58649591b2cd0c43534e8355c51d3fede5f4dee", size = 10993991, upload-time = "2025-09-29T23:25:04.889Z" },
    { url = "https://files.pythonhosted.org/packages/f9/ca/3f8d4f49740799189e1395812f3bf23b5e8fc7c190827d55a610da72ce55/pandas-2.3.3-cp313-cp313t-macosx_10_13_x86_64.whl", hash = "sha256:75ea25f9529fdec2d2e93a42c523962261e567d250b0013b16210e1d40d7c2e5", size = 12048227, upload-time = "2025-09-29T23:22:24.343Z" },
    { url = "https://files.pythonhosted.org/packages/0e/5a/f43efec3e8c0cc92c4663ccad372dbdff72b60bdb56b2749f04aa1d07d7e/pandas-2.3.3-cp313-cp313t-macosx_11_0_arm64.whl", hash = "sha256:74ecdf1d301e812db96a465a525952f4dde225fdb6d8e5a521d47e1f42041e21", size = 11411056, upload-time = "2025-09-29T23:22:37.762Z" },
    { url = "https://files.pythonhosted.org/packages/46/b1/85331edfc591208c9d1a63a06baa67b21d332e63b7a591a5ba42a10bb507/pandas-2.3.3-cp313-cp313t-manylinux_2_24_aarch64.manylinux_2_28_aarch64.whl", hash = "sha256:6435cb949cb34ec11cc9860246ccb2fdc9ecd742c12d3304989017d53f039a78", size = 11645189, upload-time = "2025-09-29T23:22:51.688Z" },
    { url = "https://files.pythonhosted.org/packages/44/23/78d645adc35d94d1ac4f2a3c4112ab6f5b8999f4898b8cdf01252f8df4a9/pandas-2.3.3-cp313-cp313t-manylinux_2_24_x86_64.manylinux_2_28_x86_64.whl", hash = "sha256:900f47d8f20860de523a1ac881c4c36d65efcb2eb850e6948140fa781736e110", size = 12121912, upload-time = "2025-09-29T23:23:05.042Z" },
    { url = "https://files.pythonhosted.org/packages/53/da/d10013df5e6aaef6b425aa0c32e1fc1f3e431e4bcabd420517dceadce354/pandas-2.3.3-cp313-cp313t-musllinux_1_2_aarch64.whl", hash = "sha256:a45c765238e2ed7d7c608fc5bc4a6f88b642f2f01e70c0c23d2224dd21829d86", size = 12712160, upload-time = "2025-09-29T23:23:28.57Z" },
    { url = "https://files.pythonhosted.org/packages/bd/17/e756653095a083d8a37cbd816cb87148debcfcd920129b25f99dd8d04271/pandas-2.3.3-cp313-cp313t-musllinux_1_2_x86_64.whl", hash = "sha256:c4fc4c21971a1a9f4bdb4c73978c7f7256caa3e62b323f70d6cb80db583350bc", size = 13199233, upload-time = "2025-09-29T23:24:24.876Z" },
    { url = "https://files.pythonhosted.org/packages/04/fd/74903979833db8390b73b3a8a7d30d146d710bd32703724dd9083950386f/pandas-2.3.3-cp314-cp314-macosx_10_13_x86_64.whl", hash = "sha256:ee15f284898e7b246df8087fc82b87b01686f98ee67d85a17b7ab44143a3a9a0", size = 11540635, upload-time = "2025-09-29T23:25:52.486Z" },
    { url = "https://files.pythonhosted.org/packages/21/00/266d6b357ad5e6d3ad55093a7e8efc7dd245f5a842b584db9f30b0f0a287/pandas-2.3.3-cp314-cp314-macosx_11_0_arm64.whl", hash = "sha256:1611aedd912e1ff81ff41c745822980c49ce4a7907537be8692c8dbc31924593", size = 10759079, upload-time = "2025-09-29T23:26:33.204Z" },
    { url = "https://files.pythonhosted.org/packages/ca/05/d01ef80a7a3a12b2f8bbf16daba1e17c98a2f039cbc8e2f77a2c5a63d382/pandas-2.3.3-cp314-cp314-manylinux_2_24_aarch64.manylinux_2_28_aarch64.whl", hash = "sha256:6d2cefc361461662ac48810cb14365a365ce864afe85ef1f447ff5a1e99ea81c", size = 11814049, upload-time = "2025-09-29T23:27:15.384Z" },
    { url = "https://files.pythonhosted.org/packages/15/b2/0e62f78c0c5ba7e3d2c5945a82456f4fac76c480940f805e0b97fcbc2f65/pandas-2.3.3-cp314-cp314-manylinux_2_24_x86_64.manylinux_2_28_x86_64.whl", hash = "sha256:ee67acbbf05014ea6c763beb097e03cd629961c8a632075eeb34247120abcb4b", size = 12332638, upload-time = "2025-09-29T23:27:51.625Z" },
    { url = "https://files.pythonhosted.org/packages/c5/33/dd70400631b62b9b29c3c93d2feee1d0964dc2bae2e5ad7a6c73a7f25325/pandas-2.3.3-cp314-cp314-musllinux_1_2_aarch64.whl", hash = "sha256:c46467899aaa4da076d5abc11084634e2d197e9460643dd455ac3db5856b24d6", size = 12886834, upload-time = "2025-09-29T23:28:21.289Z" },
    { url = "https://files.pythonhosted.org/packages/d3/18/b5d48f55821228d0d2692b34fd5034bb185e854bdb592e9c640f6290e012/pandas-2.3.3-cp314-cp314-musllinux_1_2_x86_64.whl", hash = "sha256:6253c72c6a1d990a410bc7de641d34053364ef8bcd3126f7e7450125887dffe3", size = 13409925, upload-time = "2025-09-29T23:28:58.261Z" },
    { url = "https://files.pythonhosted.org/packages/a6/3d/124ac75fcd0ecc09b8fdccb0246ef65e35b012030defb0e0eba2cbbbe948/pandas-2.3.3-cp314-cp314-win_amd64.whl", hash = "sha256:1b07204a219b3b7350abaae088f451860223a52cfb8a6c53358e7948735158e5", size = 11109071, upload-time = "2025-09-29T23:32:27.484Z" },
    { url = "https://files.pythonhosted.org/packages/89/9c/0e21c895c38a157e0faa1fb64587a9226d6dd46452cac4532d80c3c4a244/pandas-2.3.3-cp314-cp314t-macosx_10_13_x86_64.whl", hash = "sha256:2462b1a365b6109d275250baaae7b760fd25c726aaca0054649286bcfbb3e8ec", size = 12048504, upload-time = "2025-09-29T23:29:31.47Z" },
    { url = "https://files.pythonhosted.org/packages/d7/82/b69a1c95df796858777b68fbe6a81d37443a33319761d7c652ce77797475/pandas-2.3.3-cp314-cp314t-macosx_11_0_arm64.whl", hash = "sha256:0242fe9a49aa8b4d78a4fa03acb397a58833ef6199e9aa40a95f027bb3a1b6e7", size = 11410702, upload-time = "2025-09-29T23:29:54.591Z" },
    { url = "https://files.pythonhosted.org/packages/f9/88/702bde3ba0a94b8c73a0181e05144b10f13f29ebfc2150c3a79062a8195d/pandas-2.3.3-cp314-cp314t-manylinux_2_24_aarch64.manylinux_2_28_aarch64.whl", hash = "sha256:a21d830e78df0a515db2b3d2f5570610f5e6bd2e27749770e8bb7b524b89b450", size = 11634535, upload-time = "2025-09-29T23:30:21.003Z" },
    { url = "https://files.pythonhosted.org/packages/a4/1e/1bac1a839d12e6a82ec6cb40cda2edde64a2013a66963293696bbf31fbbb/pandas-2.3.3-cp314-cp314t-manylinux_2_24_x86_64.manylinux_2_28_x86_64.whl", hash = "sha256:2e3ebdb170b5ef78f19bfb71b0dc5dc58775032361fa188e814959b74d726dd5", size = 12121582, upload-time = "2025-09-29T23:30:43.391Z" },
    { url = "https://files.pythonhosted.org/packages/44/91/483de934193e12a3b1d6ae7c8645d083ff88dec75f46e827562f1e4b4da6/pandas-2.3.3-cp314-cp314t-musllinux_1_2_aarch64.whl", hash = "sha256:d051c0e065b94b7a3cea50eb1ec32e912cd96dba41647eb24104b6c6c14c5788", size = 12699963, upload-time = "2025-09-29T23:31:10.009Z" },
    { url = "https://files.pythonhosted.org/packages/70/44/5191d2e4026f86a2a109053e194d3ba7a31a2d10a9c2348368c63ed4e85a/pandas-2.3.3-cp314-cp314t-musllinux_1_2_x86_64.whl", hash = "sha256:3869faf4bd07b3b66a9f462417d0ca3a9df29a9f6abd5d0d0dbab15dac7abe87", size = 13202175, upload-time = "2025-09-29T23:31:59.173Z" },
]

[[package]]
name = "pyarrow"
version = "21.0.0"
source = { registry = "https://pypi.org/simple" }
sdist = { url = "https://files.pythonhosted.org/packages/ef/c2/ea068b8f00905c06329a3dfcd40d0fcc2b7d0f2e355bdb25b65e0a0e4cd4/pyarrow-21.0.0.tar.gz", hash = "sha256:5051f2dccf0e283ff56335760cbc8622cf52264d67e359d5569541ac11b6d5bc", size = 1133487, upload-time = "2025-07-18T00:57:31.761Z" }
wheels = [
    { url = "https://files.pythonhosted.org/packages/16/ca/c7eaa8e62db8fb37ce942b1ea0c6d7abfe3786ca193957afa25e71b81b66/pyarrow-21.0.0-cp313-cp313-macosx_12_0_arm64.whl", hash = "sha256:e99310a4ebd4479bcd1964dff9e14af33746300cb014aa4a3781738ac63baf4a", size = 31154306, upload-time = "2025-07-18T00:56:04.42Z" },
    { url = "https://files.pythonhosted.org/packages/ce/e8/e87d9e3b2489302b3a1aea709aaca4b781c5252fcb812a17ab6275a9a484/pyarrow-21.0.0-cp313-cp313-macosx_12_0_x86_64.whl", hash = "sha256:d2fe8e7f3ce329a71b7ddd7498b3cfac0eeb200c2789bd840234f0dc271a8efe", size = 32680622, upload-time = "2025-07-18T00:56:07.505Z" },
    { url = "https://files.pythonhosted.org/packages/84/52/79095d73a742aa0aba370c7942b1b655f598069489ab387fe47261a849e1/pyarrow-21.0.0-cp313-cp313-manylinux_2_28_aarch64.whl", hash = "sha256:f522e5709379d72fb3da7785aa489ff0bb87448a9dc5a75f45763a795a089ebd", size = 41104094, upload-time = "2025-07-18T00:56:10.994Z" },
    { url = "https://files.pythonhosted.org/packages/89/4b/7782438b551dbb0468892a276b8c789b8bbdb25ea5c5eb27faadd753e037/pyarrow-21.0.0-cp313-cp313-manylinux_2_28_x86_64.whl", hash = "sha256:69cbbdf0631396e9925e048cfa5bce4e8c3d3b41562bbd70c685a8eb53a91e61", size = 42825576, upload-time = "2025-07-18T00:56:15.569Z" },
    { url = "https://files.pythonhosted.org/packages/b3/62/0f29de6e0a1e33518dec92c65be0351d32d7ca351e51ec5f4f837a9aab91/pyarrow-21.0.0-cp313-cp313-musllinux_1_2_aarch64.whl", hash = "sha256:731c7022587006b755d0bdb27626a1a3bb004bb56b11fb30d98b6c1b4718579d", size = 43368342, upload-time = "2025-07-18T00:56:19.531Z" },
    { url = "https://files.pythonhosted.org/packages/90/c7/0fa1f3f29cf75f339768cc698c8ad4ddd2481c1742e9741459911c9ac477/pyarrow-21.0.0-cp313-cp313-musllinux_1_2_x86_64.whl", hash = "sha256:dc56bc708f2d8ac71bd1dcb927e458c93cec10b98eb4120206a4091db7b67b99", size = 45131218, upload-time = "2025-07-18T00:56:23.347Z" },
    { url = "https://files.pythonhosted.org/packages/01/63/581f2076465e67b23bc5a37d4a2abff8362d389d29d8105832e82c9c811c/pyarrow-21.0.0-cp313-cp313-win_amd64.whl", hash = "sha256:186aa00bca62139f75b7de8420f745f2af12941595bbbfa7ed3870ff63e25636", size = 26087551, upload-time = "2025-07-18T00:56:26.758Z" },
    { url = "https://files.pythonhosted.org/packages/c9/ab/357d0d9648bb8241ee7348e564f2479d206ebe6e1c47ac5027c2e31ecd39/pyarrow-21.0.0-cp313-cp313t-macosx_12_0_arm64.whl", hash = "sha256:a7a102574faa3f421141a64c10216e078df467ab9576684d5cd696952546e2da", size = 31290064, upload-time = "2025-07-18T00:56:30.214Z" },
    { url = "https://files.pythonhosted.org/packages/3f/8a/5685d62a990e4cac2043fc76b4661bf38d06efed55cf45a334b455bd2759/pyarrow-21.0.0-cp313-cp313t-macosx_12_0_x86_64.whl", hash = "sha256:1e005378c4a2c6db3ada3ad4c217b381f6c886f0a80d6a316fe586b90f77efd7", size = 32727837, upload-time = "2025-07-18T00:56:33.935Z" },
    { url = "https://files.pythonhosted.org/packages/fc/de/c0828ee09525c2bafefd3e736a248ebe764d07d0fd762d4f0929dbc516c9/pyarrow-21.0.0-cp313-cp313t-manylinux_2_28_aarch64.whl", hash = "sha256:65f8e85f79031449ec8706b74504a316805217b35b6099155dd7e227eef0d4b6", size = 41014158, upload-time = "2025-07-18T00:56:37.528Z" },
    { url = "https://files.pythonhosted.org/packages/6e/26/a2865c420c50b7a3748320b614f3484bfcde8347b2639b2b903b21ce6a72/pyarrow-21.0.0-cp313-cp313t-manylinux_2_28_x86_64.whl", hash = "sha256:3a81486adc665c7eb1a2bde0224cfca6ceaba344a82a971ef059678417880eb8", size = 42667885, upload-time = "2025-07-18T00:56:41.483Z" },
    { url = "https://files.pythonhosted.org/packages/0a/f9/4ee798dc902533159250fb4321267730bc0a107d8c6889e07c3add4fe3a5/pyarrow-21.0.0-cp313-cp313t-musllinux_1_2_aarch64.whl", hash = "sha256:fc0d2f88b81dcf3ccf9a6ae17f89183762c8a94a5bdcfa09e05cfe413acf0503", size = 43276625, upload-time = "2025-07-18T00:56:48.002Z" },
    { url = "https://files.pythonhosted.org/packages/5a/da/e02544d6997037a4b0d22d8e5f66bc9315c3671371a8b18c79ade1cefe14/pyarrow-21.0.0-cp313-cp313t-musllinux_1_2_x86_64.whl", hash = "sha256:6299449adf89df38537837487a4f8d3bd91ec94354fdd2a7d30bc11c48ef6e79", size = 44951890, upload-time = "2025-07-18T00:56:52.568Z" },
    { url = "https://files.pythonhosted.org/packages/e5/4e/519c1bc1876625fe6b71e9a28287c43ec2f20f73c658b9ae1d485c0c206e/pyarrow-21.0.0-cp313-cp313t-win_amd64.whl", hash = "sha256:222c39e2c70113543982c6b34f3077962b44fca38c0bd9e68bb6781534425c10", size = 26371006, upload-time = "2025-07-18T00:56:56.379Z" },
]

[[package]]
name = "python-dateutil"
version = "2.9.0.post0"
source = { registry = "https://pypi.org/simple" }
dependencies = [
    { name = "six" },
]
sdist = { url = "https://files.pythonhosted.org/packages/66/c0/0c8b6ad9f17a802ee498c46e004a0eb49bc148f2fd230864601a86dcf6db/python-dateutil-2.9.0.post0.tar.gz", hash = "sha256:37dd54208da7e1cd875388217d5e00ebd4179249f90fb72437e91a35459a0ad3", size = 342432, upload-time = "2024-03-01T18:36:20.211Z" }
wheels = [
    { url = "https://files.pythonhosted.org/packages/ec/57/56b9bcc3c9c6a792fcbaf139543cee77261f3651ca9da0c93f5c1221264b/python_dateutil-2.9.0.post0-py2.py3-none-any.whl", hash = "sha256:a8b2bc7bffae282281c8140a97d3aa9c14da0b136dfe83f850eea9a5f7470427", size = 229892, upload-time = "2024-03-01T18:36:18.57Z" },
]

[[package]]
name = "pytz"
version = "2025.2"
source = { registry = "https://pypi.org/simple" }
sdist = { url = "https://files.pythonhosted.org/packages/f8/bf/abbd3cdfb8fbc7fb3d4d38d320f2441b1e7cbe29be4f23797b4a2b5d8aac/pytz-2025.2.tar.gz", hash = "sha256:360b9e3dbb49a209c21ad61809c7fb453643e048b38924c765813546746e81c3", size = 320884, upload-time = "2025-03-25T02:25:00.538Z" }
wheels = [
    { url = "https://files.pythonhosted.org/packages/81/c4/34e93fe5f5429d7570ec1fa436f1986fb1f00c3e0f43a589fe2bbcd22c3f/pytz-2025.2-py2.py3-none-any.whl", hash = "sha256:5ddf76296dd8c44c26eb8f4b6f35488f3ccbf6fbbd7adee0b7262d43f0ec2f00", size = 509225, upload-time = "2025-03-25T02:24:58.468Z" },
]

[[package]]
name = "requests"
version = "2.32.5"
source = { registry = "https://pypi.org/simple" }
dependencies = [
    { name = "certifi" },
    { name = "charset-normalizer" },
    { name = "idna" },
    { name = "urllib3" },
]
sdist = { url = "https://files.pythonhosted.org/packages/c9/74/b3ff8e6c8446842c3f5c837e9c3dfcfe2018ea6ecef224c710c85ef728f4/requests-2.32.5.tar.gz", hash = "sha256:dbba0bac56e100853db0ea71b82b4dfd5fe2bf6d3754a8893c3af500cec7d7cf", size = 134517, upload-time = "2025-08-18T20:46:02.573Z" }
wheels = [
    { url = "https://files.pythonhosted.org/packages/1e/db/4254e3eabe8020b458f1a747140d32277ec7a271daf1d235b70dc0b4e6e3/requests-2.32.5-py3-none-any.whl", hash = "sha256:2462f94637a34fd532264295e186976db0f5d453d1cdd31473c85a6a161affb6", size = 64738, upload-time = "2025-08-18T20:46:00.542Z" },
]

[[package]]
name = "semantic-release"
<<<<<<< HEAD
version = "1.1.0rc1"
=======
version = "1.1.0"
>>>>>>> f4630d24
source = { editable = "." }
dependencies = [
    { name = "fastparquet" },
    { name = "pandas" },
    { name = "pyarrow" },
    { name = "requests" },
]

[package.metadata]
requires-dist = [
    { name = "fastparquet", specifier = ">=2024.11.0" },
    { name = "pandas", specifier = ">=2.3.3" },
    { name = "pyarrow", specifier = ">=21.0.0" },
    { name = "requests", specifier = ">=2.32.5" },
]

[[package]]
name = "six"
version = "1.17.0"
source = { registry = "https://pypi.org/simple" }
sdist = { url = "https://files.pythonhosted.org/packages/94/e7/b2c673351809dca68a0e064b6af791aa332cf192da575fd474ed7d6f16a2/six-1.17.0.tar.gz", hash = "sha256:ff70335d468e7eb6ec65b95b99d3a2836546063f63acc5171de367e834932a81", size = 34031, upload-time = "2024-12-04T17:35:28.174Z" }
wheels = [
    { url = "https://files.pythonhosted.org/packages/b7/ce/149a00dd41f10bc29e5921b496af8b574d8413afcd5e30dfa0ed46c2cc5e/six-1.17.0-py2.py3-none-any.whl", hash = "sha256:4721f391ed90541fddacab5acf947aa0d3dc7d27b2e1e8eda2be8970586c3274", size = 11050, upload-time = "2024-12-04T17:35:26.475Z" },
]

[[package]]
name = "tzdata"
version = "2025.2"
source = { registry = "https://pypi.org/simple" }
sdist = { url = "https://files.pythonhosted.org/packages/95/32/1a225d6164441be760d75c2c42e2780dc0873fe382da3e98a2e1e48361e5/tzdata-2025.2.tar.gz", hash = "sha256:b60a638fcc0daffadf82fe0f57e53d06bdec2f36c4df66280ae79bce6bd6f2b9", size = 196380, upload-time = "2025-03-23T13:54:43.652Z" }
wheels = [
    { url = "https://files.pythonhosted.org/packages/5c/23/c7abc0ca0a1526a0774eca151daeb8de62ec457e77262b66b359c3c7679e/tzdata-2025.2-py2.py3-none-any.whl", hash = "sha256:1a403fada01ff9221ca8044d701868fa132215d84beb92242d9acd2147f667a8", size = 347839, upload-time = "2025-03-23T13:54:41.845Z" },
]

[[package]]
name = "urllib3"
version = "2.5.0"
source = { registry = "https://pypi.org/simple" }
sdist = { url = "https://files.pythonhosted.org/packages/15/22/9ee70a2574a4f4599c47dd506532914ce044817c7752a79b6a51286319bc/urllib3-2.5.0.tar.gz", hash = "sha256:3fc47733c7e419d4bc3f6b3dc2b4f890bb743906a30d56ba4a5bfa4bbff92760", size = 393185, upload-time = "2025-06-18T14:07:41.644Z" }
wheels = [
    { url = "https://files.pythonhosted.org/packages/a7/c2/fe1e52489ae3122415c51f387e221dd0773709bad6c6cdaa599e8a2c5185/urllib3-2.5.0-py3-none-any.whl", hash = "sha256:e6b01673c0fa6a13e374b50871808eb3bf7046c4b125b216f6bf1cc604cff0dc", size = 129795, upload-time = "2025-06-18T14:07:40.39Z" },
]<|MERGE_RESOLUTION|>--- conflicted
+++ resolved
@@ -307,11 +307,7 @@
 
 [[package]]
 name = "semantic-release"
-<<<<<<< HEAD
-version = "1.1.0rc1"
-=======
 version = "1.1.0"
->>>>>>> f4630d24
 source = { editable = "." }
 dependencies = [
     { name = "fastparquet" },
